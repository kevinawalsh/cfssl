// Package signer implements certificate signature functionality for CFSSL.
package signer

import (
	"crypto"
	"crypto/ecdsa"
	"crypto/elliptic"
	"crypto/rsa"
	"crypto/sha1"
	"crypto/x509"
	"crypto/x509/pkix"
	"encoding/asn1"
	"errors"
	"math/big"
	"strings"
	"time"

	"github.com/cloudflare/cfssl/config"
	"github.com/cloudflare/cfssl/csr"
	cferr "github.com/cloudflare/cfssl/errors"
	"github.com/cloudflare/cfssl/helpers"
	"github.com/cloudflare/cfssl/info"
)

// MaxPathLen is the default path length for a new CA certificate.
var MaxPathLen = 2

// Subject contains the information that should be used to override the
// subject information when signing a certificate.
type Subject struct {
	CN    string
	Names []csr.Name `json:"names"`
}

// Extension represents a raw extension to be included in the certificate.  The
// "value" field must be Base64 encoded, using the URLEncoding variant (i.e.,
// the URL-safe alphabet)
type Extension struct {
	ID       config.OID `json:"id"`
	Critical bool       `json:"critical"`
	Value    string     `json:"value"`
}

// SignRequest stores a signature request, which contains the hostname,
// the CSR, optional subject information, and the signature profile.
type SignRequest struct {
<<<<<<< HEAD
	Hosts      []string    `json:"hosts"`
	Request    string      `json:"certificate_request"`
	Subject    *Subject    `json:"subject,omitempty"`
	Profile    string      `json:"profile"`
	Label      string      `json:"label"`
	Serial     *big.Int    `json:"serial,omitempty"`
	Extensions []Extension `json:"extensions,omitempty"`
=======
	Hosts   []string `json:"hosts"`
	Request string   `json:"certificate_request"`
	Subject *Subject `json:"subject,omitempty"`
	Profile string   `json:"profile"`
	Label   string   `json:"label"`
	Serial  *big.Int `json:"serial,omitempty"`
>>>>>>> 4f2d8d17
}

// appendIf appends to a if s is not an empty string.
func appendIf(s string, a *[]string) {
	if s != "" {
		*a = append(*a, s)
	}
}

// Name returns the PKIX name for the subject.
func (s *Subject) Name() pkix.Name {
	var name pkix.Name
	name.CommonName = s.CN

	for _, n := range s.Names {
		appendIf(n.C, &name.Country)
		appendIf(n.ST, &name.Province)
		appendIf(n.L, &name.Locality)
		appendIf(n.O, &name.Organization)
		appendIf(n.OU, &name.OrganizationalUnit)
	}
	return name
}

// SplitHosts takes a comma-spearated list of hosts and returns a slice
// with the hosts split
func SplitHosts(hostList string) []string {
	if hostList == "" {
		return nil
	}

	return strings.Split(hostList, ",")
}

// A Signer contains a CA's certificate and private key for signing
// certificates, a Signing policy to refer to and a SignatureAlgorithm.
type Signer interface {
	Info(info.Req) (*info.Resp, error)
	Policy() *config.Signing
	SetPolicy(*config.Signing)
	SigAlgo() x509.SignatureAlgorithm
	Sign(req SignRequest) (cert []byte, err error)
}

// Profile gets the specific profile from the signer
func Profile(s Signer, profile string) (*config.SigningProfile, error) {
	var p *config.SigningProfile
	policy := s.Policy()
	if policy != nil && policy.Profiles != nil && profile != "" {
		p = policy.Profiles[profile]
	}

	if p == nil && policy != nil {
		p = policy.Default
	}

	if p == nil {
		return nil, cferr.Wrap(cferr.APIClientError, cferr.ClientHTTPError, errors.New("profile must not be nil"))
	}
	return p, nil
}

// DefaultSigAlgo returns an appropriate X.509 signature algorithm given
// the CA's private key.
func DefaultSigAlgo(priv crypto.Signer) x509.SignatureAlgorithm {
	pub := priv.Public()
	switch pub := pub.(type) {
	case *rsa.PublicKey:
		keySize := pub.N.BitLen()
		switch {
		case keySize >= 4096:
			return x509.SHA512WithRSA
		case keySize >= 3072:
			return x509.SHA384WithRSA
		case keySize >= 2048:
			return x509.SHA256WithRSA
		default:
			return x509.SHA1WithRSA
		}
	case *ecdsa.PublicKey:
		switch pub.Curve {
		case elliptic.P256():
			return x509.ECDSAWithSHA256
		case elliptic.P384():
			return x509.ECDSAWithSHA384
		case elliptic.P521():
			return x509.ECDSAWithSHA512
		default:
			return x509.ECDSAWithSHA1
		}
	default:
		return x509.UnknownSignatureAlgorithm
	}
}

// ParseCertificateRequest takes an incoming certificate request and
// builds a certificate template from it.
func ParseCertificateRequest(s Signer, csrBytes []byte) (template *x509.Certificate, err error) {
	csr, err := x509.ParseCertificateRequest(csrBytes)
	if err != nil {
		err = cferr.Wrap(cferr.CSRError, cferr.ParseFailed, err)
		return
	}

	err = helpers.CheckSignature(csr, csr.SignatureAlgorithm, csr.RawTBSCertificateRequest, csr.Signature)
	if err != nil {
		err = cferr.Wrap(cferr.CSRError, cferr.KeyMismatch, err)
		return
	}

	template = &x509.Certificate{
		Subject:            csr.Subject,
		PublicKeyAlgorithm: csr.PublicKeyAlgorithm,
		PublicKey:          csr.PublicKey,
		SignatureAlgorithm: s.SigAlgo(),
		DNSNames:           csr.DNSNames,
		IPAddresses:        csr.IPAddresses,
	}

	return
}

type subjectPublicKeyInfo struct {
	Algorithm        pkix.AlgorithmIdentifier
	SubjectPublicKey asn1.BitString
}

// ComputeSKI derives an SKI from the certificate's public key in a
// standard manner. This is done by computing the SHA-1 digest of the
// SubjectPublicKeyInfo component of the certificate.
func ComputeSKI(template *x509.Certificate) ([]byte, error) {
	pub := template.PublicKey
	encodedPub, err := x509.MarshalPKIXPublicKey(pub)
	if err != nil {
		return nil, err
	}

	var subPKI subjectPublicKeyInfo
	_, err = asn1.Unmarshal(encodedPub, &subPKI)
	if err != nil {
		return nil, err
	}

	pubHash := sha1.Sum(subPKI.SubjectPublicKey.Bytes)
	return pubHash[:], nil
}

// FillTemplate is a utility function that tries to load as much of
// the certificate template as possible from the profiles and current
// template. It fills in the key uses, expiration, revocation URLs
// and SKI.
func FillTemplate(template *x509.Certificate, defaultProfile, profile *config.SigningProfile) error {
	ski, err := ComputeSKI(template)

	var (
		eku             []x509.ExtKeyUsage
		ku              x509.KeyUsage
		backdate        time.Duration
		expiry          time.Duration
		notBefore       time.Time
		notAfter        time.Time
		crlURL, ocspURL string
	)

	// The third value returned from Usages is a list of unknown key usages.
	// This should be used when validating the profile at load, and isn't used
	// here.
	ku, eku, _ = profile.Usages()
	if profile.IssuerURL == nil {
		profile.IssuerURL = defaultProfile.IssuerURL
	}

	if ku == 0 && len(eku) == 0 {
		return cferr.New(cferr.PolicyError, cferr.NoKeyUsages)
	}

	if expiry = profile.Expiry; expiry == 0 {
		expiry = defaultProfile.Expiry
	}

	if crlURL = profile.CRL; crlURL == "" {
		crlURL = defaultProfile.CRL
	}
	if ocspURL = profile.OCSP; ocspURL == "" {
		ocspURL = defaultProfile.OCSP
	}
	if backdate = profile.Backdate; backdate == 0 {
		backdate = -5 * time.Minute
	} else {
		backdate = -1 * profile.Backdate
	}

	if !profile.NotBefore.IsZero() {
		notBefore = profile.NotBefore.UTC()
	} else {
		notBefore = time.Now().Round(time.Minute).Add(backdate).UTC()
	}

	if !profile.NotAfter.IsZero() {
		notAfter = profile.NotAfter.UTC()
	} else {
		notAfter = notBefore.Add(expiry).UTC()
	}

	template.NotBefore = notBefore
	template.NotAfter = notAfter
	template.KeyUsage = ku
	template.ExtKeyUsage = eku
	template.BasicConstraintsValid = true
	template.IsCA = profile.CA
	template.SubjectKeyId = ski

	if ocspURL != "" {
		template.OCSPServer = []string{ocspURL}
	}
	if crlURL != "" {
		template.CRLDistributionPoints = []string{crlURL}
	}

	if len(profile.IssuerURL) != 0 {
		template.IssuingCertificateURL = profile.IssuerURL
	}
	if len(profile.Policies) != 0 {
		err = addPolicies(template, profile.Policies)
		if err != nil {
			return cferr.Wrap(cferr.PolicyError, cferr.InvalidPolicy, err)
		}
	}
	if profile.OCSPNoCheck {
		ocspNoCheckExtension := pkix.Extension{
			Id:       asn1.ObjectIdentifier{1, 3, 6, 1, 5, 5, 7, 48, 1, 5},
			Critical: false,
			Value:    []byte{0x05, 0x00},
		}
		template.ExtraExtensions = append(template.ExtraExtensions, ocspNoCheckExtension)
	}

	return nil
}

type policyInformation struct {
	PolicyIdentifier asn1.ObjectIdentifier
	Qualifiers       []interface{} `asn1:"tag:optional,omitempty"`
}

type cpsPolicyQualifier struct {
	PolicyQualifierID asn1.ObjectIdentifier
	Qualifier         string `asn1:"tag:optional,ia5"`
}

type userNotice struct {
	ExplicitText string `asn1:"tag:optional,utf8"`
}
type userNoticePolicyQualifier struct {
	PolicyQualifierID asn1.ObjectIdentifier
	Qualifier         userNotice
}

var (
	// Per https://tools.ietf.org/html/rfc3280.html#page-106, this represents:
	// iso(1) identified-organization(3) dod(6) internet(1) security(5)
	//   mechanisms(5) pkix(7) id-qt(2) id-qt-cps(1)
	iDQTCertificationPracticeStatement = asn1.ObjectIdentifier{1, 3, 6, 1, 5, 5, 7, 2, 1}
	// iso(1) identified-organization(3) dod(6) internet(1) security(5)
	//   mechanisms(5) pkix(7) id-qt(2) id-qt-unotice(2)
	iDQTUserNotice = asn1.ObjectIdentifier{1, 3, 6, 1, 5, 5, 7, 2, 2}

	// CTPoisonOID is the object ID of the critical poison extension for precertificates
	// https://tools.ietf.org/html/rfc6962#page-9
	CTPoisonOID = asn1.ObjectIdentifier{1, 3, 6, 1, 4, 1, 11129, 2, 4, 3}

	// SCTListOID is the object ID for the Signed Certificate Timestamp certificate extension
	// https://tools.ietf.org/html/rfc6962#page-14
	SCTListOID = asn1.ObjectIdentifier{1, 3, 6, 1, 4, 1, 11129, 2, 4, 2}
)

// addPolicies adds Certificate Policies and optional Policy Qualifiers to a
// certificate, based on the input config. Go's x509 library allows setting
// Certificate Policies easily, but does not support nested Policy Qualifiers
// under those policies. So we need to construct the ASN.1 structure ourselves.
func addPolicies(template *x509.Certificate, policies []config.CertificatePolicy) error {
	asn1PolicyList := []policyInformation{}

	for _, policy := range policies {
		pi := policyInformation{
			// The PolicyIdentifier is an OID assigned to a given issuer.
			PolicyIdentifier: asn1.ObjectIdentifier(policy.ID),
		}
		for _, qualifier := range policy.Qualifiers {
			switch qualifier.Type {
			case "id-qt-unotice":
				pi.Qualifiers = append(pi.Qualifiers,
					userNoticePolicyQualifier{
						PolicyQualifierID: iDQTUserNotice,
						Qualifier: userNotice{
							ExplicitText: qualifier.Value,
						},
					})
			case "id-qt-cps":
				pi.Qualifiers = append(pi.Qualifiers,
					cpsPolicyQualifier{
						PolicyQualifierID: iDQTCertificationPracticeStatement,
						Qualifier:         qualifier.Value,
					})
			default:
				return errors.New("Invalid qualifier type in Policies " + qualifier.Type)
			}
		}
		asn1PolicyList = append(asn1PolicyList, pi)
	}

	asn1Bytes, err := asn1.Marshal(asn1PolicyList)
	if err != nil {
		return err
	}

	template.ExtraExtensions = append(template.ExtraExtensions, pkix.Extension{
		Id:       asn1.ObjectIdentifier{2, 5, 29, 32},
		Critical: false,
		Value:    asn1Bytes,
	})
	return nil
}<|MERGE_RESOLUTION|>--- conflicted
+++ resolved
@@ -44,7 +44,6 @@
 // SignRequest stores a signature request, which contains the hostname,
 // the CSR, optional subject information, and the signature profile.
 type SignRequest struct {
-<<<<<<< HEAD
 	Hosts      []string    `json:"hosts"`
 	Request    string      `json:"certificate_request"`
 	Subject    *Subject    `json:"subject,omitempty"`
@@ -52,14 +51,6 @@
 	Label      string      `json:"label"`
 	Serial     *big.Int    `json:"serial,omitempty"`
 	Extensions []Extension `json:"extensions,omitempty"`
-=======
-	Hosts   []string `json:"hosts"`
-	Request string   `json:"certificate_request"`
-	Subject *Subject `json:"subject,omitempty"`
-	Profile string   `json:"profile"`
-	Label   string   `json:"label"`
-	Serial  *big.Int `json:"serial,omitempty"`
->>>>>>> 4f2d8d17
 }
 
 // appendIf appends to a if s is not an empty string.
